--- conflicted
+++ resolved
@@ -1,8 +1,4 @@
-<<<<<<< HEAD
-# tectonic 0.4.1 (2021-01-03)
-=======
 # See elsewhere for changelog
->>>>>>> ceaad958
 
 This project’s release notes are curated from the Git history of its main
 branch. You can find them by looking at [the version of this file on the
