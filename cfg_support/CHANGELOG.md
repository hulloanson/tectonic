--- conflicted
+++ resolved
@@ -1,11 +1,8 @@
-<<<<<<< HEAD
-=======
-# rc: force 0.1.0
+# tectonic_cfg_support 0.1.0 (2020-09-07)
 
 - No code changes; new release to exercise Cranko release workflow and mollify
   Cargo versioning
 
->>>>>>> 2e8c763c
 # tectonic_cfg_support 0.0.3 (2020-09-07)
 
 - No code changes; testing new Cranko-powered release workflow.